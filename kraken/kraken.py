# -*- coding: utf-8 -*-

from __future__ import absolute_import, division, print_function
from future import standard_library
standard_library.install_aliases()

import click
import csv
import os
import tempfile
import requests
import time

from PIL import Image
from click import open_file
from itertools import cycle
from collections import namedtuple
from functools import partial
from multiprocessing import Queue, Pool, cpu_count
from kraken import binarization
from kraken import pageseg
from kraken import rpred
from kraken import html
from kraken import repo
from kraken.lib import models

APP_NAME = 'kraken'
MODEL_URL = 'http://l.unchti.me/'
DEFAULT_MODEL = 'en-default.pronn'
LEGACY_MODEL_DIR = '/usr/local/share/ocropus'

spinner = cycle([u'⣾', u'⣽', u'⣻', u'⢿', u'⡿', u'⣟', u'⣯', u'⣷'])

def spin(msg):
    click.echo(u'\r\033[?25l{}\t{}'.format(msg, next(spinner)), nl=False)


def binarizer(threshold, zoom, escale, border, perc, range, low, high, base_image, input, output):
    try:
        im = Image.open(input)
    except IOError as e:
        raise click.BadParameter(str(e))
    click.echo('Binarizing\t', nl=False)
    try:
        res = binarization.nlbin(im, threshold, zoom, escale, border, perc, range,
                                 low, high)
        res.save(output, format='png')
    except:
        click.secho(u'\u2717', fg='red')
        raise
    click.secho(u'\u2713', fg='green')


def segmenter(scale, black_colseps, base_image, input, output):
    try:
        im = Image.open(input)
    except IOError as e:
        raise click.BadParameter(str(e))
    click.echo('Segmenting\t', nl=False)
    try:
        res = pageseg.segment(im, scale, black_colseps)
    except:
        click.secho(u'\u2717', fg='red')
        raise
    with open_file(output, 'w') as fp:
        for box in res:
            fp.write(u'{},{},{},{}\n'.format(*box))
    click.secho(u'\u2713', fg='green')


def recognizer(model, pad, base_image, input, output, lines):
    try:
        im = Image.open(base_image)
    except IOError as e:
        raise click.BadParameter(str(e))

    ctx = click.get_current_context()

    if not lines:
        lines = input
    with open_file(lines, 'r') as fp:
        bounds = [(int(x1), int(y1), int(x2), int(y2)) for x1, y1, x2, y2
                  in csv.reader(fp)]
        it = rpred.rpred(model, im, bounds, pad)
    preds = []

    st_time = time.time()
    for pred in it:
        if ctx.meta['verbose'] > 0:
            click.echo(u'[{:2.4f}] {}'.format(time.time() - st_time, pred.prediction))
        else:
            spin('Processing')
        preds.append(pred)
    if ctx.meta['verbose'] > 0:
        click.echo(u'Execution time: {}s'.format(time.time() - st_time))
    else:
        click.secho(u'\b\u2713', fg='green', nl=False)
        click.echo('\033[?25h\n', nl=False)
    
    ctx = click.get_current_context()
    with open_file(output, 'w', encoding='utf-8') as fp:
        click.echo('Writing recognition results for {}\t'.format(base_image), nl=False)
        if ctx.meta['mode'] == 'hocr':
            fp.write(unicode(html.hocr(preds, base_image)))
        else:
            fp.write(u'\n'.join(s.prediction for s in preds))
        click.secho(u'\u2713', fg='green')



@click.group(chain=True, invoke_without_command=True)
@click.option('-i', '--input', type=(click.Path(exists=True),
                                     click.Path(writable=True)), multiple=True)
@click.option('-c', '--concurrency', default=cpu_count(), type=click.INT)
@click.option('-v', '--verbose', default=0, count=True)
def cli(input, concurrency, verbose):
    ctx = click.get_current_context()
    ctx.meta['verbose'] = verbose


@cli.resultcallback()
def process_pipeline(subcommands, input, concurrency, verbose):
    if not len(subcommands):
        subcommands = [binarize.callback(),
                       segment.callback(),
                       ocr.callback()]
    for io_pair in input:
        try:
            base_image = io_pair[0]
            fc = [io_pair[0]] + [tempfile.mkstemp()[1] for cmd in subcommands[1:]] + [io_pair[1]]
            for task, input, output in zip(subcommands, fc, fc[1:]):
                task(base_image=base_image, input=input, output=output)
                base_image = input
        finally:
            for f in fc[1:-1]:
                os.unlink(f)


@cli.command('binarize')
@click.option('--threshold', default=0.5, type=click.FLOAT)
@click.option('--zoom', default=0.5, type=click.FLOAT)
@click.option('--escale', default=1.0, type=click.FLOAT)
@click.option('--border', default=0.1, type=click.FLOAT)
@click.option('--perc', default=80, type=click.IntRange(1, 100))
@click.option('--range', default=20, type=click.INT)
@click.option('--low', default=5, type=click.IntRange(1, 100))
@click.option('--high', default=90, type=click.IntRange(1, 100))
def binarize(threshold=0.5, zoom=0.5, escale=1.0, border=0.1, perc=80,
             range=20, low=5, high=90):
    return partial(binarizer, threshold, zoom, escale, border, perc, range, low, high)


@cli.command('segment')
@click.option('--scale', default=None, type=click.FLOAT)
@click.option('-b/-w', '--black_colseps/--white_colseps', default=False)
def segment(scale=None, black_colseps=False):
    return partial(segmenter, scale, black_colseps)


@cli.command('ocr')
@click.pass_context
@click.option('-m', '--model', default=DEFAULT_MODEL, help='Path to an '
              'recognition model')
@click.option('-p', '--pad', type=click.INT, default=16, help='Left and right '
              'padding around lines')
@click.option('-h/-t', '--hocr/--text', default=False, help='Switch between '
              'hOCR and plain text output')
@click.option('-l', '--lines', type=click.Path(exists=True),
              help='JSON file containing line coordinates')
@click.option('--enable-autoconversion/--disable-autoconversion', 'conv',
              default=True, help='Automatically convert pyrnn models zu HDF5')
def ocr(ctx, model=DEFAULT_MODEL, pad=16, hocr=False, lines=None, conv=True):
    # we do the locating and loading of the model here to spare us the overhead
    # in each worker.

    # first we try to find the model in the absolue path, then ~/.kraken, then
    # LEGACY_MODEL_DIR
    search = [model,
              os.path.join(click.get_app_dir(APP_NAME), model),
              os.path.join(LEGACY_MODEL_DIR, model)]
    # if automatic conversion is enabled we look for an converted model in
    # ~/.kraken
    if conv is True:
        search.insert(0, os.path.join(click.get_app_dir(APP_NAME),
                      os.path.basename(os.path.splitext(model)[0]) + '.hdf5'))
    location = None
    for loc in search:
        if os.path.isfile(loc):
            location = loc
            break
    if not location:
        raise click.BadParameter('No model found')
    click.echo('Loading RNN\t', nl=False)
    try:
        rnn = models.load_any(location)
    except:
        click.secho(u'\u2717', fg='red')
        raise
        ctx.exit(1)
    click.secho(u'\u2713', fg='green')

    # convert input model to protobuf
    if conv and rnn.kind == 'pyrnn':
        name, _ = os.path.splitext(os.path.basename(model))
<<<<<<< HEAD
        op = os.path.join(click.get_app_dir(APP_NAME, force_posix=True), name +
                          '.pronn')
=======
        op = os.path.join(click.get_app_dir(APP_NAME), name + '.hdf5')
>>>>>>> ce1d425f
        try:
            os.makedirs(click.get_app_dir(APP_NAME))
        except OSError:
            pass
        models.pyrnn_to_pronn(rnn, op)

    # set output mode
    if hocr:
        ctx.meta['mode'] = 'hocr'
    else:
        ctx.meta['mode'] = 'text'
    return partial(recognizer, model=rnn, pad=pad, lines=lines)


@cli.command('show')
@click.pass_context
@click.argument('model_id')
def show(ctx, model_id):
    desc = repo.get_description(model_id)
    click.echo('name: {}\n\n{}\n\nauthor: {} ({})\n{}'.format(desc['name'],
                                                              desc['summary'],
                                                              desc['author'],
                                                              desc['author-email'],
                                                              desc['url']))
    ctx.exit(0)

@cli.command('list')
@click.pass_context
def list(ctx):
    model_list = repo.get_listing(partial(spin, 'Retrieving model list'))
    click.secho(u'\b\u2713', fg='green', nl=False)
    click.echo('\033[?25h\n', nl=False)
    for m in model_list:
        click.echo('{} ({}) - {}'.format(m, model_list[m]['type'], model_list[m]['summary']))
    ctx.exit(0)

@cli.command('get')
@click.pass_context
@click.argument('model_id')
def get(ctx, model_id):
    repo.get_model(model_id, click.get_app_dir(APP_NAME),
                   partial(spin, 'Retrieving model'))
    click.secho(u'\b\u2713', fg='green', nl=False)
    click.echo('\033[?25h\n', nl=False)
    ctx.exit(0)

if __name__ == '__main__':
    cli()<|MERGE_RESOLUTION|>--- conflicted
+++ resolved
@@ -202,12 +202,7 @@
     # convert input model to protobuf
     if conv and rnn.kind == 'pyrnn':
         name, _ = os.path.splitext(os.path.basename(model))
-<<<<<<< HEAD
-        op = os.path.join(click.get_app_dir(APP_NAME, force_posix=True), name +
-                          '.pronn')
-=======
-        op = os.path.join(click.get_app_dir(APP_NAME), name + '.hdf5')
->>>>>>> ce1d425f
+        op = os.path.join(click.get_app_dir(APP_NAME), name + '.pronn')
         try:
             os.makedirs(click.get_app_dir(APP_NAME))
         except OSError:
