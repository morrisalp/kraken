--- conflicted
+++ resolved
@@ -119,12 +119,7 @@
         o = model.nn(transforms(im).unsqueeze(0).to(device))
     logger.debug('Upsampling network output')
     o = F.interpolate(o, size=scal_im.size[::-1])
-<<<<<<< HEAD
     o = o.squeeze().cpu().numpy()
-    logger.debug('Vectorizing network output')
-    baselines = vectorize_lines(o)
-=======
-    o = o.squeeze().numpy()
     scale = np.divide(im.size, o.shape[:0:-1])
     # postprocessing
     cls_map = model.user_metadata['class_mapping']
@@ -141,7 +136,6 @@
     for region_type, idx in cls_map['regions'].items():
         logger.debug(f'Vectorizing lines of type {bl_type}')
         regions[region_type] = vectorize_regions(o[idx])
->>>>>>> a03247ee
     logger.debug('Polygonizing lines')
     lines = list(filter(lambda x: x[2] is not None, zip([x[0] for x in baselines],
                                                         [x[1] for x in baselines],
