--- conflicted
+++ resolved
@@ -603,11 +603,7 @@
             polygons.append(None)
 
     if scale is not None:
-<<<<<<< HEAD
-        polygons = [(np.array(pol)/scale).astype('int').tolist() for pol in polygons if pol is not None]
-=======
         polygons = [(np.array(pol)/scale).astype('uint').tolist() if pol is not None else None for pol in polygons]
->>>>>>> a03247ee
     return polygons
 
 
